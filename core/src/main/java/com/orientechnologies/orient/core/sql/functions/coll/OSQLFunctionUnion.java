<<<<<<< HEAD
/*
 * Copyright 2010-2012 Luca Garulli (l.garulli--at--orientechnologies.com)
 *
 * Licensed under the Apache License, Version 2.0 (the "License");
 * you may not use this file except in compliance with the License.
 * You may obtain a copy of the License at
 *
 *     http://www.apache.org/licenses/LICENSE-2.0
 *
 * Unless required by applicable law or agreed to in writing, software
 * distributed under the License is distributed on an "AS IS" BASIS,
 * WITHOUT WARRANTIES OR CONDITIONS OF ANY KIND, either express or implied.
 * See the License for the specific language governing permissions and
 * limitations under the License.
 */
package com.orientechnologies.orient.core.sql.functions.coll;

import java.util.Set;
import java.util.HashSet;

import com.orientechnologies.common.collection.OMultiValue;
import com.orientechnologies.orient.core.command.OCommandContext;
import com.orientechnologies.orient.core.index.OFlattenIterator;
import com.orientechnologies.orient.core.sql.functions.OSQLFunctionAbstract;
import com.orientechnologies.orient.core.sql.model.OExpression;

/**
 * This operator can work as aggregate or inline. If only one argument is passed than aggregates, otherwise executes, and returns, a
 * UNION of the collections received as parameters. Works also with no collection values.
 * 
 * @author Luca Garulli (l.garulli--at--orientechnologies.com)
 * 
 */
public class OSQLFunctionUnion extends OSQLFunctionAbstract {
  public static final String NAME = "union";

  private final Set<Object> result = new HashSet<Object>();
  
  public OSQLFunctionUnion() {
    super(NAME, 1, -1);
  }
  
  @Override
  public boolean isAgregation() {
    //aggregation mode
    return children.size() == 1;
  }

  @Override
  protected Object evaluateNow(OCommandContext context, Object candidate) {
    
      if (children.size() == 1) {
      // AGGREGATION MODE (STATEFULL)
      Object value = children.get(0).evaluate(context, candidate);
      if (value != null) {
        OMultiValue.add(result, value);
      }

      return result;
    } else {
      // IN-LINE MODE (STATELESS)
      final Set<Object> result = new HashSet<Object>();
      for (OExpression  exp : children) {
        Object value = exp.evaluate(context, candidate);
        if (value != null) {
          OMultiValue.add(result, value);
        }
      }
      return result;
    }
  }

  public String getSyntax() {
    return "Syntax error: union(<field>*)";
  }

  @Override
  public OSQLFunctionUnion copy() {
    final OSQLFunctionUnion fct = new OSQLFunctionUnion();
    fct.setAlias(getAlias());
    fct.getArguments().addAll(getArguments());
    return fct;
  }

}
=======
/*
 * Copyright 2010-2012 Luca Garulli (l.garulli--at--orientechnologies.com)
 *
 * Licensed under the Apache License, Version 2.0 (the "License");
 * you may not use this file except in compliance with the License.
 * You may obtain a copy of the License at
 *
 *     http://www.apache.org/licenses/LICENSE-2.0
 *
 * Unless required by applicable law or agreed to in writing, software
 * distributed under the License is distributed on an "AS IS" BASIS,
 * WITHOUT WARRANTIES OR CONDITIONS OF ANY KIND, either express or implied.
 * See the License for the specific language governing permissions and
 * limitations under the License.
 */
package com.orientechnologies.orient.core.sql.functions.coll;

import java.util.Set;
import java.util.HashSet;

import com.orientechnologies.common.collection.OMultiValue;
import com.orientechnologies.orient.core.command.OCommandContext;
import com.orientechnologies.orient.core.index.OFlattenIterator;
import com.orientechnologies.orient.core.sql.functions.OSQLFunctionAbstract;
import com.orientechnologies.orient.core.sql.model.OExpression;

/**
 * This operator can work as aggregate or inline. If only one argument is passed than aggregates, otherwise executes, and returns, a
 * UNION of the collections received as parameters. Works also with no collection values.
 * 
 * @author Luca Garulli (l.garulli--at--orientechnologies.com)
 * 
 */
public class OSQLFunctionUnion extends OSQLFunctionAbstract {
  public static final String NAME = "union";

  private final Set<Object> result = new HashSet<Object>();
  
  public OSQLFunctionUnion() {
    super(NAME, 1, -1);
  }
  
  @Override
  public boolean isAgregation() {
    //aggregation mode
    return children.size() == 1;
  }

  @Override
  protected Object evaluateNow(OCommandContext context, Object candidate) {
    
      if (children.size() == 1) {
      // AGGREGATION MODE (STATEFULL)
      Object value = children.get(0).evaluate(context, candidate);
      if (value != null) {
        OMultiValue.add(result, value);
      }

      return result;
    } else {
      // IN-LINE MODE (STATELESS)
      final Set<Object> result = new HashSet<Object>();
      for (OExpression  exp : children) {
        Object value = exp.evaluate(context, candidate);
        if (value != null) {
          OMultiValue.add(result, value);
        }
      }
      return result;
    }
  }

  public String getSyntax() {
    return "Syntax error: union(<field>*)";
  }

  @Override
  public OSQLFunctionUnion copy() {
    final OSQLFunctionUnion fct = new OSQLFunctionUnion();
    fct.setAlias(getAlias());
    fct.getArguments().addAll(getArguments());
    return fct;
  }

}
>>>>>>> c92b84d3
<|MERGE_RESOLUTION|>--- conflicted
+++ resolved
@@ -1,4 +1,3 @@
-<<<<<<< HEAD
 /*
  * Copyright 2010-2012 Luca Garulli (l.garulli--at--orientechnologies.com)
  *
@@ -83,91 +82,4 @@
     return fct;
   }
 
-}
-=======
-/*
- * Copyright 2010-2012 Luca Garulli (l.garulli--at--orientechnologies.com)
- *
- * Licensed under the Apache License, Version 2.0 (the "License");
- * you may not use this file except in compliance with the License.
- * You may obtain a copy of the License at
- *
- *     http://www.apache.org/licenses/LICENSE-2.0
- *
- * Unless required by applicable law or agreed to in writing, software
- * distributed under the License is distributed on an "AS IS" BASIS,
- * WITHOUT WARRANTIES OR CONDITIONS OF ANY KIND, either express or implied.
- * See the License for the specific language governing permissions and
- * limitations under the License.
- */
-package com.orientechnologies.orient.core.sql.functions.coll;
-
-import java.util.Set;
-import java.util.HashSet;
-
-import com.orientechnologies.common.collection.OMultiValue;
-import com.orientechnologies.orient.core.command.OCommandContext;
-import com.orientechnologies.orient.core.index.OFlattenIterator;
-import com.orientechnologies.orient.core.sql.functions.OSQLFunctionAbstract;
-import com.orientechnologies.orient.core.sql.model.OExpression;
-
-/**
- * This operator can work as aggregate or inline. If only one argument is passed than aggregates, otherwise executes, and returns, a
- * UNION of the collections received as parameters. Works also with no collection values.
- * 
- * @author Luca Garulli (l.garulli--at--orientechnologies.com)
- * 
- */
-public class OSQLFunctionUnion extends OSQLFunctionAbstract {
-  public static final String NAME = "union";
-
-  private final Set<Object> result = new HashSet<Object>();
-  
-  public OSQLFunctionUnion() {
-    super(NAME, 1, -1);
-  }
-  
-  @Override
-  public boolean isAgregation() {
-    //aggregation mode
-    return children.size() == 1;
-  }
-
-  @Override
-  protected Object evaluateNow(OCommandContext context, Object candidate) {
-    
-      if (children.size() == 1) {
-      // AGGREGATION MODE (STATEFULL)
-      Object value = children.get(0).evaluate(context, candidate);
-      if (value != null) {
-        OMultiValue.add(result, value);
-      }
-
-      return result;
-    } else {
-      // IN-LINE MODE (STATELESS)
-      final Set<Object> result = new HashSet<Object>();
-      for (OExpression  exp : children) {
-        Object value = exp.evaluate(context, candidate);
-        if (value != null) {
-          OMultiValue.add(result, value);
-        }
-      }
-      return result;
-    }
-  }
-
-  public String getSyntax() {
-    return "Syntax error: union(<field>*)";
-  }
-
-  @Override
-  public OSQLFunctionUnion copy() {
-    final OSQLFunctionUnion fct = new OSQLFunctionUnion();
-    fct.setAlias(getAlias());
-    fct.getArguments().addAll(getArguments());
-    return fct;
-  }
-
-}
->>>>>>> c92b84d3
+}