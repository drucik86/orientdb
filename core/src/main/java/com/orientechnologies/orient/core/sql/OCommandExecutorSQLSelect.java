--- conflicted
+++ resolved
@@ -1,4 +1,4 @@
-<<<<<<< HEAD
+
 /*
  * Copyright 2010-2012 Luca Garulli (l.garulli--at--orientechnologies.com)
  *
@@ -1315,1323 +1315,4 @@
       return indexOne.getDefinition().getParamCount() - indexTwo.getDefinition().getParamCount();
     }
   }
-}
-=======
-/*
- * Copyright 2010-2012 Luca Garulli (l.garulli--at--orientechnologies.com)
- *
- * Licensed under the Apache License, Version 2.0 (the "License");
- * you may not use this file except in compliance with the License.
- * You may obtain a copy of the License at
- *
- *     http://www.apache.org/licenses/LICENSE-2.0
- *
- * Unless required by applicable law or agreed to in writing, software
- * distributed under the License is distributed on an "AS IS" BASIS,
- * WITHOUT WARRANTIES OR CONDITIONS OF ANY KIND, either express or implied.
- * See the License for the specific language governing permissions and
- * limitations under the License.
- */
-package com.orientechnologies.orient.core.sql;
-
-import java.lang.reflect.Array;
-import java.util.ArrayList;
-import java.util.Collection;
-import java.util.Collections;
-import java.util.Comparator;
-import java.util.HashSet;
-import java.util.Iterator;
-import java.util.LinkedHashMap;
-import java.util.List;
-import java.util.Locale;
-import java.util.Map;
-import java.util.Map.Entry;
-import java.util.Set;
-
-import com.orientechnologies.common.collection.OCompositeKey;
-import com.orientechnologies.common.collection.OMultiValue;
-import com.orientechnologies.common.concur.resource.OSharedResource;
-import com.orientechnologies.common.util.OPair;
-import com.orientechnologies.orient.core.command.OBasicCommandContext;
-import com.orientechnologies.orient.core.command.OCommandRequest;
-import com.orientechnologies.orient.core.db.record.ODatabaseRecord;
-import com.orientechnologies.orient.core.db.record.OIdentifiable;
-import com.orientechnologies.orient.core.exception.OCommandExecutionException;
-import com.orientechnologies.orient.core.exception.OQueryParsingException;
-import com.orientechnologies.orient.core.index.OCompositeIndexDefinition;
-import com.orientechnologies.orient.core.index.OIndex;
-import com.orientechnologies.orient.core.index.OIndexDefinition;
-import com.orientechnologies.orient.core.index.OIndexInternal;
-import com.orientechnologies.orient.core.metadata.schema.OClass;
-import com.orientechnologies.orient.core.metadata.schema.OProperty;
-import com.orientechnologies.orient.core.metadata.security.ODatabaseSecurityResources;
-import com.orientechnologies.orient.core.metadata.security.ORole;
-import com.orientechnologies.orient.core.record.ORecord;
-import com.orientechnologies.orient.core.record.ORecordInternal;
-import com.orientechnologies.orient.core.record.impl.ODocument;
-import com.orientechnologies.orient.core.record.impl.ODocumentHelper;
-import com.orientechnologies.orient.core.serialization.serializer.OStringSerializerHelper;
-import com.orientechnologies.orient.core.sql.filter.OSQLFilterCondition;
-import com.orientechnologies.orient.core.sql.filter.OSQLFilterItem;
-import com.orientechnologies.orient.core.sql.filter.OSQLFilterItemField;
-import com.orientechnologies.orient.core.sql.filter.OSQLFilterItemVariable;
-import com.orientechnologies.orient.core.sql.functions.OSQLFunction;
-import com.orientechnologies.orient.core.sql.functions.misc.OSQLFunctionCount;
-import com.orientechnologies.orient.core.storage.OStorage;
-import com.orientechnologies.orient.core.type.tree.OMVRBTreeRIDSet;
-
-/**
- * Executes the SQL SELECT statement. the parse() method compiles the query and builds the meta information needed by the execute().
- * If the query contains the ORDER BY clause, the results are temporary collected internally, then ordered and finally returned all
- * together to the listener.
- * 
- * @author Luca Garulli
- */
-@SuppressWarnings("unchecked")
-public class OCommandExecutorSQLSelect extends OCommandExecutorSQLResultsetAbstract {
-  private static final String         KEYWORD_AS           = " AS ";
-  public static final String          KEYWORD_SELECT       = "SELECT";
-  public static final String          KEYWORD_ASC          = "ASC";
-  public static final String          KEYWORD_DESC         = "DESC";
-  public static final String          KEYWORD_ORDER        = "ORDER";
-  public static final String          KEYWORD_BY           = "BY";
-  public static final String          KEYWORD_GROUP        = "GROUP";
-
-  private Map<String, String>         projectionDefinition = null;
-  private Map<String, Object>         projections          = null;    // THIS HAS BEEN KEPT FOR COMPATIBILITY; BUT IT'S USED THE
-                                                                       // PROJECTIONS IN GROUPED-RESULTS
-  private List<OPair<String, String>> orderedFields;
-  private List<String>                groupByFields;
-  private Map<Object, ORuntimeResult> groupedResult;
-  private Object                      flattenTarget;
-  private int                         fetchLimit           = -1;
-  private OIdentifiable               lastRecord;
-  private Iterator<OIdentifiable>     subIterator;
-
-  /**
-   * Compile the filter conditions only the first time.
-   */
-  public OCommandExecutorSQLSelect parse(final OCommandRequest iRequest) {
-    super.parse(iRequest);
-
-    if (context == null)
-      context = new OBasicCommandContext();
-
-    final int pos = parseProjections();
-    if (pos == -1)
-      return this;
-
-    final int endPosition = parserText.length();
-
-    parserNextWord(true);
-    if (parserGetLastWord().equalsIgnoreCase(KEYWORD_FROM)) {
-      // FROM
-      parsedTarget = OSQLEngine.getInstance().parseTarget(parserText.substring(parserGetCurrentPosition(), endPosition),
-          getContext(), KEYWORD_WHERE);
-      parserSetCurrentPosition(parsedTarget.parserIsEnded() ? endPosition : parsedTarget.parserGetCurrentPosition()
-          + parserGetCurrentPosition());
-    } else
-      parserGoBack();
-
-    if (!parserIsEnded()) {
-      parserSkipWhiteSpaces();
-
-      while (!parserIsEnded()) {
-        parserNextWord(true);
-
-        if (!parserIsEnded()) {
-
-          final String w = parserGetLastWord();
-
-          if (w.equals(KEYWORD_WHERE)) {
-            compiledFilter = OSQLEngine.getInstance().parseCondition(parserText.substring(parserGetCurrentPosition(), endPosition),
-                getContext(), KEYWORD_WHERE);
-            optimize();
-            parserSetCurrentPosition(compiledFilter.parserIsEnded() ? endPosition : compiledFilter.parserGetCurrentPosition()
-                + parserGetCurrentPosition());
-          } else if (w.equals(KEYWORD_LET))
-            parseLet();
-          else if (w.equals(KEYWORD_GROUP))
-            parseGroupBy(w);
-          else if (w.equals(KEYWORD_ORDER))
-            parseOrderBy(w);
-          else if (w.equals(KEYWORD_LIMIT))
-            parseLimit(w);
-          else if (w.equals(KEYWORD_SKIP))
-            parseSkip(w);
-          else
-            throwParsingException("Invalid keyword '" + w + "'");
-        }
-      }
-    }
-    if (limit == 0 || limit < -1) {
-      throw new IllegalArgumentException("Limit must be > 0 or = -1 (no limit)");
-    }
-
-    return this;
-  }
-
-  /**
-   * Determine clusters that are used in select operation
-   * 
-   * @return set of involved clusters
-   */
-  public Set<Integer> getInvolvedClusters() {
-
-    final Set<Integer> clusters = new HashSet<Integer>();
-    if (parsedTarget.getTargetRecords() != null) {
-      for (OIdentifiable identifiable : parsedTarget.getTargetRecords()) {
-        clusters.add(identifiable.getIdentity().getClusterId());
-      }
-    }
-    if (parsedTarget.getTargetClasses() != null) {
-      final OStorage storage = getDatabase().getStorage();
-      for (String clazz : parsedTarget.getTargetClasses().values()) {
-        clusters.add(storage.getClusterIdByName(clazz));
-      }
-    }
-    if (parsedTarget.getTargetClusters() != null) {
-      final OStorage storage = getDatabase().getStorage();
-      for (String clazz : parsedTarget.getTargetClusters().values()) {
-        clusters.add(storage.getClusterIdByName(clazz));
-      }
-    }
-    if (parsedTarget.getTargetIndex() != null) {
-      // TODO indexes??
-    }
-    return clusters;
-  }
-
-  /**
-   * Add condition so that query will be executed only on the given id range. That is used to verify that query will be executed on
-   * the single node
-   * 
-   * @param fromId
-   * @param toId
-   * @return this
-   */
-  public OCommandExecutorSQLSelect boundToLocalNode(long fromId, long toId) {
-    throw new UnsupportedOperationException("TODO select query, to be removed.");
-//    if (fromId == toId) {
-//      // single node in dht
-//      return this;
-//    }
-//
-//    final OSQLFilterCondition nodeCondition;
-//    if (fromId < toId) {
-//      nodeCondition = getConditionForRidPosRange(fromId, toId);
-//    } else {
-//      nodeCondition = new OSQLFilterCondition(getConditionForRidPosRange(fromId, Long.MAX_VALUE), new OQueryOperatorOr(),
-//          getConditionForRidPosRange(-1L, toId));
-//    }
-//
-//    if (compiledFilter == null) {
-//      compiledFilter = OSQLEngine.getInstance().parseCondition("", getContext(), KEYWORD_WHERE);
-//    }
-//
-//    final OSQLFilterCondition rootCondition = compiledFilter.getRootCondition();
-//    if (rootCondition != null) {
-//      compiledFilter.setRootCondition(new OSQLFilterCondition(nodeCondition, new OQueryOperatorAnd(), rootCondition));
-//    } else {
-//      compiledFilter.setRootCondition(nodeCondition);
-//    }
-//    return this;
-  }
-
-  protected static OSQLFilterCondition getConditionForRidPosRange(long fromId, long toId) {
-    throw new UnsupportedOperationException("TODO select query, to be removed.");
-//    
-//    final OSQLFilterCondition fromCondition = new OSQLFilterCondition(new OSQLFilterItemField(null,
-//        ODocumentHelper.ATTRIBUTE_RID_POS), new OQueryOperatorMajor(), fromId);
-//    final OSQLFilterCondition toCondition = new OSQLFilterCondition(
-//        new OSQLFilterItemField(null, ODocumentHelper.ATTRIBUTE_RID_POS), new OQueryOperatorMinorEquals(), toId);
-//
-//    return new OSQLFilterCondition(fromCondition, new OQueryOperatorAnd(), toCondition);
-  }
-
-  /**
-   * 
-   * @return {@code ture} if any of the sql functions perform aggreagation, {@code false} otherwise
-   */
-  public boolean isAnyFunctionAggregates() {
-    return groupedResult != null;
-  }
-
-  public boolean hasNext() {
-    if (lastRecord == null)
-      // GET THE NEXT
-      lastRecord = next();
-
-    // BROWSE ALL THE RECORDS
-    return lastRecord != null;
-  }
-
-  public OIdentifiable next() {
-    if (lastRecord != null) {
-      // RETURN LATEST AND RESET IT
-      final OIdentifiable result = lastRecord;
-      lastRecord = null;
-      return result;
-    }
-
-    if (subIterator == null) {
-      if (target == null) {
-        // GET THE RESULT
-        executeSearch(null);
-        applyFlatten();
-        handleNoTarget();
-        handleGroupBy();
-        applyOrderBy();
-
-        subIterator = new ArrayList<OIdentifiable>((List<OIdentifiable>) getResult()).iterator();
-        lastRecord = null;
-        tempResult = null;
-        groupedResult = null;
-      } else
-        subIterator = (Iterator<OIdentifiable>) target;
-    }
-
-    // RESUME THE LAST POSITION
-    if (lastRecord == null && subIterator != null)
-      while (subIterator.hasNext()) {
-        lastRecord = subIterator.next();
-        if (lastRecord != null)
-          return lastRecord;
-      }
-
-    return lastRecord;
-  }
-
-  public void remove() {
-    throw new UnsupportedOperationException("remove()");
-  }
-
-  public Iterator<OIdentifiable> iterator() {
-    return this;
-  }
-
-  public Object execute(final Map<Object, Object> iArgs) {
-    if (iArgs != null)
-      // BIND ARGUMENTS INTO CONTEXT TO ACCESS FROM ANY POINT (EVEN FUNCTIONS)
-      for (Entry<Object, Object> arg : iArgs.entrySet())
-        context.setVariable(arg.getKey().toString(), arg.getValue());
-
-    if (!optimizeExecution()) {
-      fetchLimit = getQueryFetchLimit();
-
-      executeSearch(iArgs);
-      applyFlatten();
-      handleNoTarget();
-      handleGroupBy();
-      applyOrderBy();
-      applyLimitAndSkip();
-    }
-    return getResult();
-  }
-
-  protected void executeSearch(final Map<Object, Object> iArgs) {
-    assignTarget(iArgs);
-
-    if (target == null) {
-      if (let != null)
-        // EXECUTE ONCE TO ASSIGN THE LET
-        assignLetClauses(null);
-
-      // SEARCH WITHOUT USING TARGET (USUALLY WHEN LET/INDEXES ARE INVOLVED)
-      return;
-    }
-
-    // BROWSE ALL THE RECORDS
-    while (target.hasNext())
-      if (!executeSearchRecord(target.next()))
-        break;
-
-    if (request.getResultListener() != null)
-      request.getResultListener().end();
-  }
-
-  @Override
-  protected boolean assignTarget(Map<Object, Object> iArgs) {
-    if (!super.assignTarget(iArgs)) {
-      if (parsedTarget.getTargetIndex() != null)
-        searchInIndex();
-      else
-        throw new OQueryParsingException("No source found in query: specify class, cluster(s), index or single record(s). Use "
-            + getSyntax());
-    }
-    return true;
-  }
-
-  protected boolean executeSearchRecord(final OIdentifiable id) {
-    final ORecordInternal<?> record = id.getRecord();
-
-    context.updateMetric("recordReads", +1);
-
-    if (record == null || record.getRecordType() != ODocument.RECORD_TYPE)
-      // SKIP IT
-      return true;
-
-    context.updateMetric("documentReads", +1);
-
-    if (filter(record))
-      if (!handleResult(record))
-        // END OF EXECUTION
-        return false;
-
-    return true;
-  }
-
-  protected boolean handleResult(final OIdentifiable iRecord) {
-    lastRecord = null;
-
-    if (orderedFields == null && skip > 0) {
-      skip--;
-      return true;
-    }
-
-    lastRecord = iRecord instanceof ORecord<?> ? ((ORecord<?>) iRecord).copy() : iRecord.getIdentity().copy();
-    resultCount++;
-
-    addResult(lastRecord);
-
-    if (orderedFields == null && fetchLimit > -1 && resultCount >= fetchLimit)
-      // BREAK THE EXECUTION
-      return false;
-
-    return true;
-  }
-
-  protected void addResult(OIdentifiable iRecord) {
-    if (iRecord == null)
-      return;
-
-    if (projections != null || groupByFields != null && !groupByFields.isEmpty()) {
-      if (groupedResult == null) {
-        // APPLY PROJECTIONS IN LINE
-        iRecord = ORuntimeResult.getProjectionResult(resultCount, projections, context, iRecord);
-        if (iRecord == null)
-          return;
-      } else {
-        // AGGREGATION/GROUP BY
-        final ODocument doc = (ODocument) iRecord.getRecord();
-        Object fieldValue = null;
-        if (groupByFields != null && !groupByFields.isEmpty()) {
-          if (groupByFields.size() > 1) {
-            // MULTI-FIELD FROUP BY
-            final Object[] fields = new Object[groupByFields.size()];
-            for (int i = 0; i < groupByFields.size(); ++i)
-              fields[i] = doc.field(groupByFields.get(i));
-
-            fieldValue = fields;
-          } else
-            fieldValue = doc.field(groupByFields.get(0));
-        }
-
-        getProjectionGroup(fieldValue).applyRecord(iRecord);
-        return;
-      }
-    }
-
-    if (orderedFields == null && flattenTarget == null) {
-      // SEND THE RESULT INLINE
-      if (request.getResultListener() != null)
-        request.getResultListener().result(iRecord);
-
-    } else {
-
-      // COLLECT ALL THE RECORDS AND ORDER THEM AT THE END
-      if (tempResult == null)
-        tempResult = new ArrayList<OIdentifiable>();
-      tempResult.add(iRecord);
-    }
-  }
-
-  protected ORuntimeResult getProjectionGroup(final Object fieldValue) {
-    ORuntimeResult group = null;
-
-    if (groupedResult == null)
-      groupedResult = new LinkedHashMap<Object, ORuntimeResult>();
-    else {
-      if (fieldValue != null && fieldValue.getClass().isArray()) {
-        // SEQUENTIAL SCAN
-        final int arraySize = Array.getLength(fieldValue);
-        for (Entry<Object, ORuntimeResult> entry : groupedResult.entrySet()) {
-          final Object k = entry.getKey();
-
-          boolean same = false;
-
-          if (k != null && k.getClass().isArray() && Array.getLength(k) == arraySize) {
-            same = true;
-            for (int i = 0; i < arraySize; ++i) {
-              final Object o1 = Array.get(k, i);
-              final Object o2 = Array.get(fieldValue, i);
-
-              if (o1 == null && o2 != null || o1 != null && o2 == null || o1 != null && !o1.equals(o2)) {
-                same = false;
-                break;
-              }
-            }
-          }
-
-          if (same)
-            group = entry.getValue();
-        }
-      } else
-        // LOKUP FOR THE FIELD
-        group = groupedResult.get(fieldValue);
-    }
-
-    if (group == null) {
-      group = new ORuntimeResult(createProjectionFromDefinition(), resultCount, context);
-      groupedResult.put(fieldValue, group);
-    }
-    return group;
-  }
-
-  private int getQueryFetchLimit() {
-    if (orderedFields != null) {
-      return -1;
-    }
-
-    final int sqlLimit;
-    final int requestLimit;
-
-    if (limit > -1)
-      sqlLimit = limit;
-    else
-      sqlLimit = -1;
-
-    if (request.getLimit() > -1)
-      requestLimit = request.getLimit();
-    else
-      requestLimit = -1;
-
-    if (sqlLimit == -1)
-      return requestLimit;
-
-    if (requestLimit == -1)
-      return sqlLimit;
-
-    return Math.min(sqlLimit, requestLimit);
-  }
-
-  public Map<String, Object> getProjections() {
-    return projections;
-  }
-
-  public List<OPair<String, String>> getOrderedFields() {
-    return orderedFields;
-  }
-
-  protected void parseGroupBy(final String w) {
-    parserRequiredKeyword(KEYWORD_BY);
-
-    groupByFields = new ArrayList<String>();
-    while (!parserIsEnded() && (groupByFields.size() == 0 || parserGetLastSeparator() == ',' || parserGetCurrentChar() == ',')) {
-      final String fieldName = parserRequiredWord(false, "Field name expected");
-      groupByFields.add(fieldName);
-      parserSkipWhiteSpaces();
-    }
-
-    if (groupByFields.size() == 0)
-      throwParsingException("Group by field set was missed. Example: GROUP BY name, salary");
-
-    // AGGREGATE IT
-    getProjectionGroup(null);
-  }
-
-  protected void parseOrderBy(final String w) {
-    parserRequiredKeyword(KEYWORD_BY);
-
-    String fieldOrdering = null;
-
-    orderedFields = new ArrayList<OPair<String, String>>();
-    while (!parserIsEnded() && (orderedFields.size() == 0 || parserGetLastSeparator() == ',' || parserGetCurrentChar() == ',')) {
-      final String fieldName = parserRequiredWord(false, "Field name expected");
-
-      parserOptionalWord(true);
-
-      final String word = parserGetLastWord();
-
-      if (word.length() == 0)
-        // END CLAUSE: SET AS ASC BY DEFAULT
-        fieldOrdering = KEYWORD_ASC;
-      else if (word.equals(KEYWORD_LIMIT)) {
-        // NEXT CLAUSE: SET AS ASC BY DEFAULT
-        fieldOrdering = KEYWORD_ASC;
-        parserGoBack();
-      } else {
-        if (word.equals(KEYWORD_ASC))
-          fieldOrdering = KEYWORD_ASC;
-        else if (word.equals(KEYWORD_DESC))
-          fieldOrdering = KEYWORD_DESC;
-        else
-          throwParsingException("Ordering mode '" + word + "' not supported. Valid is 'ASC', 'DESC' or nothing ('ASC' by default)");
-      }
-
-      orderedFields.add(new OPair<String, String>(fieldName, fieldOrdering));
-      parserSkipWhiteSpaces();
-    }
-
-    if (orderedFields.size() == 0)
-      throwParsingException("Order by field set was missed. Example: ORDER BY name ASC, salary DESC");
-  }
-
-  @Override
-  protected void searchInClasses() {
-    final OClass cls = parsedTarget.getTargetClasses().keySet().iterator().next();
-
-    if (searchForIndexes(cls)) {
-      // final OJVMProfiler profiler = Orient.instance().getProfiler();
-      // profiler.updateCounter(profiler.getDatabaseMetrics(getDatabase().getName(), "query.indexUsed"), 1);
-    } else
-      super.searchInClasses();
-  }
-
-  @SuppressWarnings("rawtypes")
-  private boolean searchForIndexes(final OClass iSchemaClass) {
-    throw new UnsupportedOperationException("TODO select query, to be removed.");
-    
-//    final ODatabaseRecord database = getDatabase();
-//    database.checkSecurity(ODatabaseSecurityResources.CLASS, ORole.PERMISSION_READ, iSchemaClass.getName().toLowerCase());
-//
-//    // Create set that is sorted by amount of fields in OIndexSearchResult items
-//    // so the most specific restrictions will be processed first.
-//    final List<OIndexSearchResult> indexSearchResults = new ArrayList<OIndexSearchResult>();
-//
-//    // fetch all possible variants of subqueries that can be used in indexes.
-//    if (compiledFilter == null)
-//      return false;
-//
-//    analyzeQueryBranch(iSchemaClass, compiledFilter.getRootCondition(), indexSearchResults);
-//
-//    // most specific will be processed first
-//    Collections.sort(indexSearchResults, new Comparator<OIndexSearchResult>() {
-//      public int compare(final OIndexSearchResult searchResultOne, final OIndexSearchResult searchResultTwo) {
-//        return searchResultTwo.getFieldCount() - searchResultOne.getFieldCount();
-//      }
-//    });
-//
-//    // go through all variants to choose which one can be used for index search.
-//    for (final OIndexSearchResult searchResult : indexSearchResults) {
-//      final List<OIndex<?>> involvedIndexes = getInvolvedIndexes(iSchemaClass, searchResult);
-//      Collections.sort(involvedIndexes, IndexComparator.INSTANCE);
-//
-//      // go through all possible index for given set of fields.
-//      for (final OIndex index : involvedIndexes) {
-//        final OIndexDefinition indexDefinition = index.getDefinition();
-//        final OQueryOperator operator = searchResult.lastOperator;
-//
-//        // we need to test that last field in query subset and field in index that has the same position
-//        // are equals.
-//        if (!OIndexSearchResult.isIndexEqualityOperator(operator)) {
-//          final String lastFiled = searchResult.lastField.getItemName(searchResult.lastField.getItemCount() - 1);
-//          final String relatedIndexField = indexDefinition.getFields().get(searchResult.fieldValuePairs.size());
-//          if (!lastFiled.equals(relatedIndexField))
-//            continue;
-//        }
-//
-//        final int searchResultFieldsCount = searchResult.fields().size();
-//        final List<Object> keyParams = new ArrayList<Object>(searchResultFieldsCount);
-//        // We get only subset contained in processed sub query.
-//        for (final String fieldName : indexDefinition.getFields().subList(0, searchResultFieldsCount)) {
-//          final Object fieldValue = searchResult.fieldValuePairs.get(fieldName);
-//          if (fieldValue != null)
-//            keyParams.add(fieldValue);
-//          else
-//            keyParams.add(searchResult.lastValue);
-//        }
-//
-//        INDEX_OPERATION_TYPE opType = null;
-//
-//        if (context.isRecordingMetrics()) {
-//          Set<String> idxNames = (Set<String>) context.getVariable("involvedIndexes");
-//          if (idxNames == null) {
-//            idxNames = new HashSet<String>();
-//            context.setVariable("involvedIndexes", idxNames);
-//          }
-//          idxNames.add(index.getName());
-//        }
-//
-//        if (projections != null && projections.size() == 1) {
-//          final Object v = projections.values().iterator().next();
-//          if (v instanceof OSQLFunction && ((OSQLFunction) v) instanceof OSQLFunctionCount) {
-//            if (!(compiledFilter.getRootCondition().getLeft() instanceof OSQLFilterCondition || compiledFilter.getRootCondition()
-//                .getRight() instanceof OSQLFilterCondition))
-//              // OPTIMIZATION: JUST COUNT IT
-//              opType = INDEX_OPERATION_TYPE.COUNT;
-//          }
-//        }
-//
-//        if (opType == null)
-//          opType = INDEX_OPERATION_TYPE.GET;
-//
-//        Object result = operator.executeIndexQuery(context, index, opType, keyParams, fetchLimit);
-//        if (result == null)
-//          continue;
-//
-//        if (opType == INDEX_OPERATION_TYPE.COUNT) {
-//          // OPTIMIZATION: EMBED THE RESULT IN A DOCUMENT AND AVOID THE CLASSIC PATH
-//          final String projName = projectionDefinition.keySet().iterator().next();
-//          projectionDefinition.clear();
-//          getProjectionGroup(null).applyValue(projName, result);
-//        } else
-//          fillSearchIndexResultSet(result);
-//
-//        return true;
-//      }
-//    }
-//    return false;
-  }
-
-  private static List<OIndex<?>> getInvolvedIndexes(OClass iSchemaClass, OIndexSearchResult searchResultFields) {
-    final Set<OIndex<?>> involvedIndexes = iSchemaClass.getInvolvedIndexes(searchResultFields.fields());
-
-    final List<OIndex<?>> result = new ArrayList<OIndex<?>>(involvedIndexes.size());
-    for (OIndex<?> involvedIndex : involvedIndexes) {
-      if (searchResultFields.lastField.isLong()) {
-        result.addAll(OIndexProxy.createdProxy(involvedIndex, searchResultFields.lastField, getDatabase()));
-      } else {
-        result.add(involvedIndex);
-      }
-    }
-
-    return result;
-  }
-
-  private static OIndexSearchResult analyzeQueryBranch(final OClass iSchemaClass, OSQLFilterCondition iCondition,
-      final List<OIndexSearchResult> iIndexSearchResults) {
-    throw new UnsupportedOperationException("TODO select query, to be removed.");
-    
-//    if (iCondition == null)
-//      return null;
-//
-//    OQueryOperator operator = iCondition.getOperator();
-//
-//    while (operator == null) {
-//      if (iCondition.getRight() == null && iCondition.getLeft() instanceof OSQLFilterCondition) {
-//        iCondition = (OSQLFilterCondition) iCondition.getLeft();
-//        operator = iCondition.getOperator();
-//      } else {
-//        return null;
-//      }
-//    }
-//
-//    final OIndexReuseType indexReuseType = operator.getIndexReuseType(iCondition.getLeft(), iCondition.getRight());
-//    if (indexReuseType.equals(OIndexReuseType.INDEX_INTERSECTION)) {
-//      final OIndexSearchResult leftResult = analyzeQueryBranch(iSchemaClass, (OSQLFilterCondition) iCondition.getLeft(),
-//          iIndexSearchResults);
-//      final OIndexSearchResult rightResult = analyzeQueryBranch(iSchemaClass, (OSQLFilterCondition) iCondition.getRight(),
-//          iIndexSearchResults);
-//
-//      if (leftResult != null && rightResult != null) {
-//        if (leftResult.canBeMerged(rightResult)) {
-//          final OIndexSearchResult mergeResult = leftResult.merge(rightResult);
-//          if (iSchemaClass.areIndexed(mergeResult.fields()))
-//            iIndexSearchResults.add(mergeResult);
-//          return leftResult.merge(rightResult);
-//        }
-//      }
-//
-//      return null;
-//    } else if (indexReuseType.equals(OIndexReuseType.INDEX_METHOD)) {
-//      OIndexSearchResult result = createIndexedProperty(iCondition, iCondition.getLeft());
-//      if (result == null)
-//        result = createIndexedProperty(iCondition, iCondition.getRight());
-//
-//      if (result == null)
-//        return null;
-//
-//      if (checkIndexExistence(iSchemaClass, result))
-//        iIndexSearchResults.add(result);
-//
-//      return result;
-//    }
-//
-//    return null;
-  }
-
-  /**
-   * Add SQL filter field to the search candidate list.
-   * 
-   * @param iCondition
-   *          Condition item
-   * @param iItem
-   *          Value to search
-   * @return true if the property was indexed and found, otherwise false
-   */
-  private static OIndexSearchResult createIndexedProperty(final OSQLFilterCondition iCondition, final Object iItem) {
-    throw new UnsupportedOperationException("TODO select query, to be removed.");
-//    if (iItem == null || !(iItem instanceof OSQLFilterItemField))
-//      return null;
-//
-//    if (iCondition.getLeft() instanceof OSQLFilterItemField && iCondition.getRight() instanceof OSQLFilterItemField)
-//      return null;
-//
-//    final OSQLFilterItemField item = (OSQLFilterItemField) iItem;
-//
-//    if (item.hasChainOperators() && !item.isFieldChain())
-//      return null;
-//
-//    final Object origValue = iCondition.getLeft() == iItem ? iCondition.getRight() : iCondition.getLeft();
-//
-//    if (iCondition.getOperator() instanceof OQueryOperatorBetween || iCondition.getOperator() instanceof OQueryOperatorIn) {
-//      return new OIndexSearchResult(iCondition.getOperator(), item.getFieldChain(), origValue);
-//    }
-//
-//    final Object value = OSQLHelper.getValue(origValue);
-//
-//    if (value == null)
-//      return null;
-//
-//    return new OIndexSearchResult(iCondition.getOperator(), item.getFieldChain(), value);
-  }
-
-  private void fillSearchIndexResultSet(final Object indexResult) {
-    if (indexResult != null) {
-      if (indexResult instanceof Collection<?>) {
-        Collection<OIdentifiable> indexResultSet = (Collection<OIdentifiable>) indexResult;
-
-        context.updateMetric("indexReads", indexResultSet.size());
-
-        for (OIdentifiable identifiable : indexResultSet) {
-          ORecord<?> record = identifiable.getRecord();
-          // Don't throw exceptions is record is null, as indexed queries may fail when using record level security
-          if ((record != null) && filter((ORecordInternal<?>) record)) {
-            final boolean continueResultParsing = handleResult(record);
-            if (!continueResultParsing)
-              break;
-          }
-        }
-      } else {
-        final ORecord<?> record = ((OIdentifiable) indexResult).getRecord();
-        if (filter((ORecordInternal<?>) record))
-          handleResult(record);
-      }
-    }
-  }
-
-  protected int parseProjections() {
-    if (!parserOptionalKeyword(KEYWORD_SELECT))
-      return -1;
-
-    int upperBound = OStringSerializerHelper.getLowerIndexOf(parserTextUpperCase, parserGetCurrentPosition(), KEYWORD_FROM_2FIND,
-        KEYWORD_LET_2FIND);
-    if (upperBound == -1)
-      // UP TO THE END
-      upperBound = parserText.length();
-
-    final String projectionString = parserText.substring(parserGetCurrentPosition(), upperBound).trim();
-    if (projectionString.length() > 0) {
-      // EXTRACT PROJECTIONS
-      projections = new LinkedHashMap<String, Object>();
-      projectionDefinition = new LinkedHashMap<String, String>();
-
-      final List<String> items = OStringSerializerHelper.smartSplit(projectionString, ',');
-
-      String fieldName;
-      int beginPos;
-      int endPos;
-      for (String projection : items) {
-        projection = projection.trim();
-
-        if (projectionDefinition == null)
-          throw new OCommandSQLParsingException("Projection not allowed with FLATTEN() operator");
-
-        fieldName = null;
-        endPos = projection.toUpperCase(Locale.ENGLISH).indexOf(KEYWORD_AS);
-        if (endPos > -1) {
-          // EXTRACT ALIAS
-          fieldName = projection.substring(endPos + KEYWORD_AS.length()).trim();
-          projection = projection.substring(0, endPos).trim();
-
-          if (projectionDefinition.containsKey(fieldName))
-            throw new OCommandSQLParsingException("Field '" + fieldName
-                + "' is duplicated in current SELECT, choose a different name");
-        } else {
-          // EXTRACT THE FIELD NAME WITHOUT FUNCTIONS AND/OR LINKS
-          beginPos = projection.charAt(0) == '@' ? 1 : 0;
-
-          endPos = extractProjectionNameSubstringEndPosition(projection);
-
-          fieldName = endPos > -1 ? projection.substring(beginPos, endPos) : projection.substring(beginPos);
-
-          fieldName = OStringSerializerHelper.getStringContent(fieldName);
-
-          // FIND A UNIQUE NAME BY ADDING A COUNTER
-          for (int fieldIndex = 2; projectionDefinition.containsKey(fieldName); ++fieldIndex)
-            fieldName += fieldIndex;
-        }
-
-        if (projection.toUpperCase(Locale.ENGLISH).startsWith("FLATTEN(")) {
-          List<String> pars = OStringSerializerHelper.getParameters(projection);
-          if (pars.size() != 1)
-            throw new OCommandSQLParsingException("FLATTEN operator expects the field name as parameter. Example FLATTEN( out )");
-          flattenTarget = OSQLHelper.parseValue(this, pars.get(0).trim(), context);
-
-          // BY PASS THIS AS PROJECTION BUT TREAT IT AS SPECIAL
-          projectionDefinition = null;
-          projections = null;
-
-//          if (groupedResult == null && flattenTarget instanceof OSQLFunction
-//              && ((OSQLFunction) flattenTarget).aggregateResults())
-//            getProjectionGroup(null);
-
-          continue;
-        }
-
-        projectionDefinition.put(fieldName, projection);
-      }
-
-      if (projectionDefinition != null
-          && (projectionDefinition.size() > 1 || !projectionDefinition.values().iterator().next().equals("*"))) {
-        projections = createProjectionFromDefinition();
-
-        for (Object p : projections.values()) {
-
-//          if (groupedResult == null && p instanceof OSQLFunctionRuntime && ((OSQLFunctionRuntime) p).aggregateResults()) {
-//            // AGGREGATE IT
-//            getProjectionGroup(null);
-//            break;
-//          }
-        }
-
-      } else {
-        // TREATS SELECT * AS NO PROJECTION
-        projectionDefinition = null;
-        projections = null;
-      }
-    }
-
-    if (upperBound < parserText.length() - 1)
-      parserSetCurrentPosition(upperBound);
-    else
-      parserSetEndOfText();
-
-    return parserGetCurrentPosition();
-  }
-
-  protected Map<String, Object> createProjectionFromDefinition() {
-    if (projectionDefinition == null)
-      return new LinkedHashMap<String, Object>();
-
-    final Map<String, Object> projections = new LinkedHashMap<String, Object>(projectionDefinition.size());
-    for (Entry<String, String> p : projectionDefinition.entrySet()) {
-      final Object projectionValue = OSQLHelper.parseValue(this, p.getValue(), context);
-      projections.put(p.getKey(), projectionValue);
-    }
-    return projections;
-  }
-
-  protected int extractProjectionNameSubstringEndPosition(final String projection) {
-    int endPos;
-    final int pos1 = projection.indexOf('.');
-    final int pos2 = projection.indexOf('(');
-    final int pos3 = projection.indexOf('[');
-    if (pos1 > -1 && pos2 == -1 && pos3 == -1)
-      endPos = pos1;
-    else if (pos2 > -1 && pos1 == -1 && pos3 == -1)
-      endPos = pos2;
-    else if (pos3 > -1 && pos1 == -1 && pos2 == -1)
-      endPos = pos3;
-    else if (pos1 > -1 && pos2 > -1 && pos3 == -1)
-      endPos = Math.min(pos1, pos2);
-    else if (pos2 > -1 && pos3 > -1 && pos1 == -1)
-      endPos = Math.min(pos2, pos3);
-    else if (pos1 > -1 && pos3 > -1 && pos2 == -1)
-      endPos = Math.min(pos1, pos3);
-    else if (pos1 > -1 && pos2 > -1 && pos3 > -1) {
-      endPos = Math.min(pos1, pos2);
-      endPos = Math.min(endPos, pos3);
-    } else
-      endPos = -1;
-    return endPos;
-  }
-
-  private void applyOrderBy() {
-    if (orderedFields == null)
-      return;
-
-    ODocumentHelper.sort(tempResult, orderedFields);
-    orderedFields.clear();
-  }
-
-  /**
-   * Extract the content of collections and/or links and put it as result
-   */
-  private void applyFlatten() {
-    if (flattenTarget == null)
-      return;
-
-    Object fieldValue;
-
-    if (tempResult == null) {
-      tempResult = new ArrayList<OIdentifiable>();
-      if (flattenTarget instanceof OSQLFilterItemVariable) {
-        Object r = ((OSQLFilterItemVariable) flattenTarget).getValue(null, context);
-        if (r != null) {
-          if (r instanceof OIdentifiable)
-            tempResult.add((OIdentifiable) r);
-          else if (OMultiValue.isMultiValue(r)) {
-            for (Object o : OMultiValue.getMultiValueIterable(r))
-              tempResult.add((OIdentifiable) o);
-          }
-        }
-      }
-    } else {
-      final List<OIdentifiable> finalResult = new ArrayList<OIdentifiable>();
-      for (OIdentifiable id : tempResult) {
-        if (flattenTarget instanceof OSQLFilterItem)
-          fieldValue = ((OSQLFilterItem) flattenTarget).getValue(id.getRecord(), context);
-//        else if (flattenTarget instanceof OSQLFunctionRuntime)
-//          fieldValue = ((OSQLFunctionRuntime) flattenTarget).getResult();
-        else
-          fieldValue = flattenTarget.toString();
-
-        if (fieldValue != null)
-          if (fieldValue instanceof Collection<?>) {
-            for (Object o : ((Collection<?>) fieldValue)) {
-              if (o instanceof OIdentifiable)
-                finalResult.add(((OIdentifiable) o).getRecord());
-              else if (o instanceof List) {
-                List<OIdentifiable> list = (List<OIdentifiable>) o;
-                for (int i = 0; i < list.size(); i++)
-                  finalResult.add(list.get(i).getRecord());
-              }
-            }
-          } else if (fieldValue instanceof Map<?, ?>) {
-            for (Map.Entry<?, ?> entry : ((Map<?, ?>) fieldValue).entrySet()) {
-              final Object o = entry.getValue();
-
-              if (o instanceof OIdentifiable)
-                finalResult.add(((OIdentifiable) o).getRecord());
-              else if (o instanceof List) {
-                List<OIdentifiable> list = (List<OIdentifiable>) o;
-                for (int i = 0; i < list.size(); i++)
-                  finalResult.add(list.get(i).getRecord());
-              }
-            }
-          } else
-            finalResult.add((OIdentifiable) fieldValue);
-      }
-      tempResult = finalResult;
-    }
-  }
-
-  private void searchInIndex() {
-    throw new UnsupportedOperationException("TODO select query, to be removed.");
-//    final OIndex<Object> index = (OIndex<Object>) getDatabase().getMetadata().getIndexManager()
-//        .getIndex(parsedTarget.getTargetIndex());
-//
-//    if (index == null)
-//      throw new OCommandExecutionException("Target index '" + parsedTarget.getTargetIndex() + "' not found");
-//
-//    // nothing was added yet, so index definition for manual index was not calculated
-//    if (index.getDefinition() == null)
-//      return;
-//
-//    if (compiledFilter != null && compiledFilter.getRootCondition() != null) {
-//      if (!"KEY".equalsIgnoreCase(compiledFilter.getRootCondition().getLeft().toString()))
-//        throw new OCommandExecutionException("'Key' field is required for queries against indexes");
-//
-//      final OQueryOperator indexOperator = compiledFilter.getRootCondition().getOperator();
-//      if (indexOperator instanceof OQueryOperatorBetween) {
-//        final Object[] values = (Object[]) compiledFilter.getRootCondition().getRight();
-//        final Collection<ODocument> entries = index.getEntriesBetween(getIndexKey(index.getDefinition(), values[0]),
-//            getIndexKey(index.getDefinition(), values[2]));
-//
-//        for (final OIdentifiable r : entries) {
-//          final boolean continueResultParsing = handleResult(r);
-//          if (!continueResultParsing)
-//            break;
-//        }
-//
-//      } else if (indexOperator instanceof OQueryOperatorMajor) {
-//        final Object value = compiledFilter.getRootCondition().getRight();
-//        final Collection<ODocument> entries = index.getEntriesMajor(getIndexKey(index.getDefinition(), value), false);
-//
-//        parseIndexSearchResult(entries);
-//      } else if (indexOperator instanceof OQueryOperatorMajorEquals) {
-//        final Object value = compiledFilter.getRootCondition().getRight();
-//        final Collection<ODocument> entries = index.getEntriesMajor(getIndexKey(index.getDefinition(), value), true);
-//
-//        parseIndexSearchResult(entries);
-//      } else if (indexOperator instanceof OQueryOperatorMinor) {
-//        final Object value = compiledFilter.getRootCondition().getRight();
-//        final Collection<ODocument> entries = index.getEntriesMinor(getIndexKey(index.getDefinition(), value), false);
-//
-//        parseIndexSearchResult(entries);
-//      } else if (indexOperator instanceof OQueryOperatorMinorEquals) {
-//        final Object value = compiledFilter.getRootCondition().getRight();
-//        final Collection<ODocument> entries = index.getEntriesMinor(getIndexKey(index.getDefinition(), value), true);
-//
-//        parseIndexSearchResult(entries);
-//      } else if (indexOperator instanceof OQueryOperatorIn) {
-//        final List<Object> origValues = (List<Object>) compiledFilter.getRootCondition().getRight();
-//        final List<Object> values = new ArrayList<Object>(origValues.size());
-//        for (Object val : origValues) {
-//          if (index.getDefinition() instanceof OCompositeIndexDefinition) {
-//            throw new OCommandExecutionException("Operator IN not supported yet.");
-//          }
-//
-//          val = getIndexKey(index.getDefinition(), val);
-//          values.add(val);
-//        }
-//
-//        final Collection<ODocument> entries = index.getEntries(values);
-//
-//        parseIndexSearchResult(entries);
-//      } else {
-//        final Object right = compiledFilter.getRootCondition().getRight();
-//        final Object keyValue = getIndexKey(index.getDefinition(), right);
-//
-//        final Object res;
-//        if (index.getDefinition().getParamCount() == 1) {
-//          res = index.get(keyValue);
-//        } else {
-//          final Object secondKey = getIndexKey(index.getDefinition(), right);
-//          res = index.getValuesBetween(keyValue, secondKey);
-//        }
-//
-//        if (res != null)
-//          if (res instanceof Collection<?>)
-//            // MULTI VALUES INDEX
-//            for (final OIdentifiable r : (Collection<OIdentifiable>) res)
-//              handleResult(createIndexEntryAsDocument(keyValue, r.getIdentity()));
-//          else
-//            // SINGLE VALUE INDEX
-//            handleResult(createIndexEntryAsDocument(keyValue, ((OIdentifiable) res).getIdentity()));
-//      }
-//
-//    } else {
-//      if (isIndexSizeQuery()) {
-//        getProjectionGroup(null).applyValue(projections.keySet().iterator().next(), index.getSize());
-//        return;
-//      }
-//
-//      if (isIndexKeySizeQuery()) {
-//        getProjectionGroup(null).applyValue(projections.keySet().iterator().next(), index.getKeySize());
-//        return;
-//      }
-//
-//      final OIndexInternal<?> indexInternal = index.getInternal();
-//      if (indexInternal instanceof OSharedResource)
-//        ((OSharedResource) indexInternal).acquireExclusiveLock();
-//
-//      try {
-//        // ADD ALL THE ITEMS AS RESULT
-//        for (Iterator<Entry<Object, Object>> it = index.iterator(); it.hasNext();) {
-//          final Entry<Object, Object> current = it.next();
-//
-//          if (current.getValue() instanceof Collection<?>) {
-//            for (OIdentifiable identifiable : ((OMVRBTreeRIDSet) current.getValue()))
-//              if (!handleResult(createIndexEntryAsDocument(current.getKey(), identifiable.getIdentity())))
-//                break;
-//          } else if (!handleResult(createIndexEntryAsDocument(current.getKey(), (OIdentifiable) current.getValue())))
-//            break;
-//        }
-//      } finally {
-//        if (indexInternal instanceof OSharedResource)
-//          ((OSharedResource) indexInternal).releaseExclusiveLock();
-//      }
-//    }
-  }
-
-  private boolean isIndexSizeQuery() {
-    if (!(groupedResult != null && projections.entrySet().size() == 1))
-      return false;
-
-//    final Object projection = projections.values().iterator().next();
-//    if (!(projection instanceof OSQLFunctionRuntime))
-//      return false;
-//
-//    final OSQLFunctionRuntime f = (OSQLFunctionRuntime) projection;
-//    if (!f.getRoot().equals(OSQLFunctionCount.NAME))
-//      return false;
-//
-//    if (!((f.configuredParameters == null || f.configuredParameters.length == 0) || (f.configuredParameters != null
-//        && f.configuredParameters.length == 1 && f.configuredParameters[0].equals("*"))))
-//      return false;
-
-    return true;
-  }
-
-  private boolean isIndexKeySizeQuery() {
-    if (!(groupedResult != null && projections.entrySet().size() == 1))
-      return false;
-
-//    final Object projection = projections.values().iterator().next();
-//    if (!(projection instanceof OSQLFunctionRuntime))
-//      return false;
-//
-//    final OSQLFunctionRuntime f = (OSQLFunctionRuntime) projection;
-//    if (!f.getRoot().equals(OSQLFunctionCount.NAME))
-//      return false;
-//
-//    if (!(f.configuredParameters != null && f.configuredParameters.length == 1 && f.configuredParameters[0] instanceof OSQLFunctionRuntime))
-//      return false;
-//
-//    final OSQLFunctionRuntime fConfigured = (OSQLFunctionRuntime) f.configuredParameters[0];
-//    if (!fConfigured.getRoot().equals(OSQLFunctionDistinct.NAME))
-//      return false;
-//
-//    if (!(fConfigured.configuredParameters != null && fConfigured.configuredParameters.length == 1 && fConfigured.configuredParameters[0] instanceof OSQLFilterItemField))
-//      return false;
-//
-//    final OSQLFilterItemField field = (OSQLFilterItemField) fConfigured.configuredParameters[0];
-//    if (!field.getRoot().equals("key"))
-//      return false;
-
-    return true;
-  }
-
-  private static Object getIndexKey(final OIndexDefinition indexDefinition, Object value) {
-    if (indexDefinition instanceof OCompositeIndexDefinition) {
-      if (value instanceof List) {
-        final List<?> values = (List<?>) value;
-        List<Object> keyParams = new ArrayList<Object>(values.size());
-
-        for (Object o : values) {
-          keyParams.add(OSQLHelper.getValue(o));
-        }
-        return indexDefinition.createValue(keyParams);
-      } else {
-        value = OSQLHelper.getValue(value);
-        if (value instanceof OCompositeKey) {
-          return value;
-        } else {
-          return indexDefinition.createValue(value);
-        }
-      }
-    } else {
-      return OSQLHelper.getValue(value);
-    }
-  }
-
-  protected void parseIndexSearchResult(final Collection<ODocument> entries) {
-    for (final ODocument document : entries) {
-      final boolean continueResultParsing = handleResult(document);
-      if (!continueResultParsing)
-        break;
-    }
-  }
-
-  private static ODocument createIndexEntryAsDocument(final Object iKey, final OIdentifiable iValue) {
-    final ODocument doc = new ODocument().setOrdered(true);
-    doc.field("key", iKey);
-    doc.field("rid", iValue);
-    doc.unsetDirty();
-    return doc;
-  }
-
-  private void handleNoTarget() {
-    if (parsedTarget == null)
-      // ONLY LET, APPLY TO THEM
-      handleResult(ORuntimeResult.createProjectionDocument(resultCount));
-  }
-
-  private void handleGroupBy() {
-    if (groupedResult != null && tempResult == null) {
-      tempResult = new ArrayList<OIdentifiable>();
-
-      for (Entry<Object, ORuntimeResult> g : groupedResult.entrySet()) {
-        if (g.getKey() != null || groupedResult.size() == 1) {
-          final ODocument doc = g.getValue().getResult();
-          if (doc != null && !doc.isEmpty())
-            tempResult.add(doc);
-        }
-      }
-    }
-  }
-
-  private static boolean checkIndexExistence(final OClass iSchemaClass, final OIndexSearchResult result) {
-    if (!iSchemaClass.areIndexed(result.fields()))
-      return false;
-
-    if (result.lastField.isLong()) {
-      final int fieldCount = result.lastField.getItemCount();
-      OClass cls = iSchemaClass.getProperty(result.lastField.getItemName(0)).getLinkedClass();
-
-      for (int i = 1; i < fieldCount; i++) {
-        if (cls == null || !cls.areIndexed(result.lastField.getItemName(i))) {
-          return false;
-        }
-
-        cls = cls.getProperty(result.lastField.getItemName(i)).getLinkedClass();
-      }
-    }
-    return true;
-  }
-
-  @Override
-  public String getSyntax() {
-    return "SELECT [<Projections>] FROM <Target> [LET <Assignment>*] [WHERE <Condition>*] [ORDER BY <Fields>* [ASC|DESC]*] [LIMIT <MaxRecords>]";
-  }
-
-  protected boolean optimizeExecution() {
-    if ((compiledFilter == null || (compiledFilter != null && compiledFilter.getRootCondition() == null)) && groupByFields == null
-        && projections != null && projections.size() == 1) {
-      final Map.Entry<String, Object> entry = projections.entrySet().iterator().next();
-
-//      if (entry.getValue() instanceof OSQLFunctionRuntime) {
-//        final OSQLFunctionRuntime rf = (OSQLFunctionRuntime) entry.getValue();
-//        if (rf.function instanceof OSQLFunctionCount && rf.configuredParameters.length == 1
-//            && "*".equals(rf.configuredParameters[0])) {
-//          long count = 0;
-//
-//          if (parsedTarget.getTargetClasses() != null) {
-//            final OClass cls = parsedTarget.getTargetClasses().keySet().iterator().next();
-//            count = cls.count();
-//          } else if (parsedTarget.getTargetClusters() != null) {
-//            for (String cluster : parsedTarget.getTargetClusters().keySet()) {
-//              count += getDatabase().countClusterElements(cluster);
-//            }
-//          } else if (parsedTarget.getTargetIndex() != null) {
-//            count += getDatabase().getMetadata().getIndexManager().getIndex(parsedTarget.getTargetIndex()).getSize();
-//          }
-//
-//          if (tempResult == null)
-//            tempResult = new ArrayList<OIdentifiable>();
-//          tempResult.add(new ODocument().field(entry.getKey(), count));
-//          return true;
-//        }
-//      }
-    }
-
-    if (orderedFields != null && !orderedFields.isEmpty()) {
-      if (parsedTarget.getTargetClasses() != null) {
-        final OClass cls = parsedTarget.getTargetClasses().keySet().iterator().next();
-        final OPair<String, String> orderByFirstField = orderedFields.iterator().next();
-        final OProperty p = cls.getProperty(orderByFirstField.getKey());
-        if (p != null) {
-          final Set<OIndex<?>> involvedIndexes = cls.getInvolvedIndexes(orderByFirstField.getKey());
-          if (involvedIndexes != null && !involvedIndexes.isEmpty()) {
-            for (OIndex<?> idx : involvedIndexes) {
-              if (idx.getKeyTypes().length == 1 && idx.supportsOrderedIterations()) {
-                if (orderByFirstField.getValue().equalsIgnoreCase("asc"))
-                  target = (Iterator<? extends OIdentifiable>) idx.valuesIterator();
-                else
-                  target = (Iterator<? extends OIdentifiable>) idx.valuesInverseIterator();
-                orderedFields = null;
-
-                fetchLimit = getQueryFetchLimit();
-                break;
-              }
-            }
-          }
-        }
-      }
-    }
-
-    return false;
-  }
-
-  private static class IndexComparator implements Comparator<OIndex<?>> {
-    private static final IndexComparator INSTANCE = new IndexComparator();
-
-    public int compare(final OIndex<?> indexOne, final OIndex<?> indexTwo) {
-      return indexOne.getDefinition().getParamCount() - indexTwo.getDefinition().getParamCount();
-    }
-  }
-}
->>>>>>> c92b84d3
+}